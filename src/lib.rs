#![cfg_attr(not(feature = "std"), no_std)]
// Drop the #![no_main] attribute as it has no effect on library crates.
// #![no_main]
#![feature(alloc_error_handler)]
#![cfg_attr(not(feature = "std"), feature(panic_info_message))]
#![feature(format_args_nl)]
#![feature(lang_items)]
// warning: the feature `const_btree_new` has been stable since 1.66.0 and no longer requires an attribute to enable
// warning: the feature `const_btree_new` has been partially stabilized since 1.66.0 and is succeeded by the feature `const_btree_len`
#![cfg_attr(not(feature = "std"), feature(const_btree_len))]
#![feature(allocator_api)]
#![feature(never_type)]
#![feature(asm_const)]
// #![feature(drain_filter)]
// warning: the feature `map_first_last` has been stable since 1.66.0 and no longer requires an attribute to enable
// #![cfg_attr(not(feature = "std"), feature(map_first_last))]
// use of unstable library feature 'step_trait': recently redesigned
// see issue #42168 <https://github.com/rust-lang/rust/issues/42168> for more information
// add `#![feature(step_trait)]` to the crate attributes to enable
#![feature(step_trait)]
// error[E0658]: use of unstable library feature 'core_intrinsics':
// intrinsics are unlikely to ever be stabilized,
// instead they should be used through stabilized interfaces in the rest of the standard library
#![feature(core_intrinsics)]
// error[E0658]: use of unstable library feature 'new_uninit'
// note: see issue #63291 <https://github.com/rust-lang/rust/issues/63291> for more information
// help: add `#![feature(new_uninit)]` to the crate attributes to enable
#![cfg_attr(feature = "std", feature(new_uninit))]
// error[E0658]: use of unstable library feature 'atomic_mut_ptr': recently added
// note: see issue #66893 <https://github.com/rust-lang/rust/issues/66893> for more information
// help: add `#![feature(atomic_mut_ptr)]` to the crate attributes to enable
// #![cfg_attr(feature = "std", feature(atomic_mut_ptr))]
// error[E0658]: use of unstable library feature 'strict_provenance'
// note: see issue #95228 <https://github.com/rust-lang/rust/issues/95228> for more information
// help: add `#![feature(strict_provenance)]` to the crate attributes to enable
#![cfg_attr(feature = "std", feature(strict_provenance))]
// error[E0658]: use of unstable library feature 'is_some_and'
// note: see issue #93050 <https://github.com/rust-lang/rust/issues/93050> for more information
// help: add `#![feature(is_some_and)]` to the crate attributes to enable
// #![cfg_attr(feature = "std", feature(is_some_and))]
#![cfg_attr(target_arch = "x86_64", feature(abi_x86_interrupt))]
// error: `MaybeUninit::<T>::zeroed` is not yet stable as a const fn
#![feature(const_maybe_uninit_zeroed)]
// #![feature(asm_sym)]
#![feature(naked_functions)]
// note: see issue #76001 <https://github.com/rust-lang/rust/issues/76001> for more information
#![feature(inline_const)]
// note: see issue #71941 <https://github.com/rust-lang/rust/issues/71941> for more information
// help: add `#![feature(nonnull_slice_from_raw_parts)]` to the crate attributes to enable
// #![feature(nonnull_slice_from_raw_parts)]
#![feature(alloc_layout_extra)]
#![feature(slice_ptr_get)]
// error[E0658]: use of unstable library feature 'variant_count'
// note: see issue #73662 <https://github.com/rust-lang/rust/issues/73662> for more information
#![feature(variant_count)]
// error[E0658]: use of unstable library feature 'ip_in_core'
// see issue #108443 <https://github.com/rust-lang/rust/issues/108443> for more information
#![feature(ip_in_core)]
#![feature(stmt_expr_attributes)]
#![feature(associated_type_defaults)]
#[macro_use]
extern crate log;
// #[macro_use]
extern crate alloc;
#[macro_use]
extern crate derive_more;
#[macro_use]
extern crate static_assertions;

#[macro_use]
mod macros;

mod arch;
mod board;
// mod drivers;

#[cfg_attr(feature = "axdriver", path = "drivers/axmod.rs")]
#[cfg_attr(not(feature = "axdriver"), path = "drivers/mod.rs")]
mod drivers;
mod exported;
mod logger;
mod mm;
mod panic;
mod util;

pub mod libs;

pub use libs::traits::ArchTrait;
pub use exported::*;
// This `irq_disable` is just for test, to be moved.
pub use arch::irq::disable as irq_disable;
pub use mm::heap::Global;
pub use arch::page_table;
pub use panic::random_panic;

pub(crate) const MASTER_CPU_ID: usize = 0;

// pub static mut START_CYCLE: u64 = 0;

mod built_info {
    include!(concat!(env!("OUT_DIR"), "/built.rs"));
}

fn print_built_info() {
    println!(
        "Unishyper for [{platform}] on [{arch}].\nBuilt at [{build_time}] by {hostname} of {rustc_version}",
        platform = env!("MACHINE"),
        arch = env!("ARCH"),
        build_time = env!("BUILD_TIME"),
        hostname = env!("HOSTNAME"),
        rustc_version = built_info::RUSTC_VERSION,
    );
    println!("Enabled features:");
    print!("\t[");
    for f in built_info::FEATURES_LOWERCASE {
        print!(" \"{f}\",");
    }
    println!("]");
}

#[no_mangle]
pub extern "C" fn loader_main(core_id: usize) {
<<<<<<< HEAD
    // Init output.
    //let saki=page_table::page_table().lock();
    if core_id == 0 {
        // Init serial output.
=======
    arch::Arch::exception_init();

    if core_id == MASTER_CPU_ID {
>>>>>>> 568cba0a
        #[cfg(feature = "serial")]
        drivers::uart::init();
        logger::init();
        print_built_info();

        libs::timer::init();

        mm::init();
        arch::Arch::page_table_init();
        debug!("page table init ok");

        #[cfg(feature = "smp")]
        board::launch_other_cores();
    }
    
    // if core_id!=0 {
    //     //println!("ok!,i'm in");
    //     let mut i=1;
    //     loop{
            
    //         i=i+1;
    //         if i>1000000000 {
    //             //println!("ok!,i'm out");
    //             break;
    //         }
    //     }
        
    // }
    board::init_per_core();
<<<<<<< HEAD
    println!("core_id iis {}",core_id);
    info!("per core init ok on core [{}]", core_id);
    
    // // Init schedule for per core.
    libs::scheduler::init();
    
    if core_id == 0 {
=======
    // // Init schedule for per core.
    libs::scheduler::init();

    if core_id == MASTER_CPU_ID {
>>>>>>> 568cba0a
        board::init();
        
        #[cfg(feature = "net")]
        libs::net::init();
        #[cfg(feature = "fs")]
        libs::fs::init();
        
        // #[cfg(feature = "zone")]
        zone::zone_init();
        
        info!("board init ok");
        #[cfg(not(feature = "std"))]
        extern "Rust" {
            fn main(arg: usize) -> !;
        }
        #[cfg(feature = "std")]
        extern "C" {
            fn runtime_entry(argc: i32, argv: *const *const u8, env: *const *const u8) -> !;
        }
        let start;
        #[cfg(not(feature = "std"))]
        {
            fn main_wrapper(main: extern "C" fn(usize), arg: usize) -> ! {
                main(arg);
                exit()
            }
            start = main_wrapper as usize
        }
        #[cfg(feature = "std")]
        {
            start = runtime_entry as usize;
        }

        // Init user first thread on core 0 by default.
        let t = libs::thread::thread_alloc(None, Some(core_id), start, main as usize, 123, true);
        libs::thread::thread_wake(&t);
        t.set_in_yield_context();
        arch::Arch::set_thread_id(t.id().as_u64());
        arch::Arch::set_tls_ptr(t.get_tls_ptr() as u64);
        libs::cpu::cpu().set_running_thread(Some(t));
        #[cfg(feature = "terminal")]
        libs::terminal::init();
    }
    
    // Enter first thread.
    // On core 0, this should be user's main thread.
    // On other cores, this may be idle thread.
    let t = libs::cpu::cpu().get_next_thread();

    let sp = t.last_stack_pointer();
    debug!("entering first thread on sp {:#x}...", sp);
    crate::arch::Arch::pop_context_first(sp)
}<|MERGE_RESOLUTION|>--- conflicted
+++ resolved
@@ -120,16 +120,9 @@
 
 #[no_mangle]
 pub extern "C" fn loader_main(core_id: usize) {
-<<<<<<< HEAD
-    // Init output.
-    //let saki=page_table::page_table().lock();
-    if core_id == 0 {
-        // Init serial output.
-=======
     arch::Arch::exception_init();
 
     if core_id == MASTER_CPU_ID {
->>>>>>> 568cba0a
         #[cfg(feature = "serial")]
         drivers::uart::init();
         logger::init();
@@ -159,20 +152,10 @@
         
     // }
     board::init_per_core();
-<<<<<<< HEAD
-    println!("core_id iis {}",core_id);
-    info!("per core init ok on core [{}]", core_id);
-    
     // // Init schedule for per core.
     libs::scheduler::init();
-    
-    if core_id == 0 {
-=======
-    // // Init schedule for per core.
-    libs::scheduler::init();
 
     if core_id == MASTER_CPU_ID {
->>>>>>> 568cba0a
         board::init();
         
         #[cfg(feature = "net")]
