--- conflicted
+++ resolved
@@ -91,6 +91,7 @@
 pub use arch::irq::disable as irq_disable;
 pub use mm::heap::Global;
 pub use arch::page_table;
+pub use arch::page_table;
 pub use panic::random_panic;
 
 pub(crate) const MASTER_CPU_ID: usize = 0;
@@ -138,36 +139,23 @@
         board::launch_other_cores();
     }
     
-<<<<<<< HEAD
-=======
-    // if core_id!=0 {
-    //     //println!("ok!,i'm in");
-    //     let mut i=1;
-    //     loop{
-            
-    //         i=i+1;
-    //         if i>1000000000 {
-    //             //println!("ok!,i'm out");
-    //             break;
-    //         }
-    //     }
-        
-    // }
->>>>>>> 45df177f
     board::init_per_core();
     // // Init schedule for per core.
     libs::scheduler::init();
 
     if core_id == MASTER_CPU_ID {
         board::init();
+        
         
         #[cfg(feature = "net")]
         libs::net::init();
         #[cfg(feature = "fs")]
         libs::fs::init();
         
+        
         // #[cfg(feature = "zone")]
         zone::zone_init();
+        
         
         info!("board init ok");
         #[cfg(not(feature = "std"))]
@@ -203,6 +191,7 @@
         libs::terminal::init();
     }
     
+    
     // Enter first thread.
     // On core 0, this should be user's main thread.
     // On other cores, this may be idle thread.
