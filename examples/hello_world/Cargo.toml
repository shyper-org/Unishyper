[package]
name = "hello_world"
version = "0.1.0"
edition = "2021"
authors = ["hukeyang <hky1999@buaa.edu.cn>"]

[target.'cfg(target_os = "shyper")'.dependencies]
unishyper = {path = "../../", default-features = false, features = ["qemu", "std"]}

[dependencies.unishyper]
path = "../../"
default-features = false
<<<<<<< HEAD
features = ["qemu", "serial","smp"]
=======
features = ["terminal"]
>>>>>>> 568cba0a

[features]
qemu = ["unishyper/qemu"]
k210 = ["unishyper/k210"]
shyper = ["unishyper/shyper"]
tx2 = ["unishyper/tx2"]
rk3588 = ["unishyper/rk3588"]
# [profile.release]
# # opt-level = 's'  # Optimize for size. Fix: link error when target is aarch64-unknown-shyper.
# lto = true<|MERGE_RESOLUTION|>--- conflicted
+++ resolved
@@ -10,11 +10,7 @@
 [dependencies.unishyper]
 path = "../../"
 default-features = false
-<<<<<<< HEAD
-features = ["qemu", "serial","smp"]
-=======
 features = ["terminal"]
->>>>>>> 568cba0a
 
 [features]
 qemu = ["unishyper/qemu"]
